--- conflicted
+++ resolved
@@ -98,11 +98,9 @@
   COMMAND ${CMAKE_COMMAND} -E copy_directory
           ${menagerie_SOURCE_DIR}/skydio_x2/assets
           ${CMAKE_CURRENT_BINARY_DIR}/quadrotor/assets
-<<<<<<< HEAD
   COMMAND patch -o ${CMAKE_CURRENT_BINARY_DIR}/quadrotor/quadrotor_modified.xml
           ${CMAKE_CURRENT_BINARY_DIR}/quadrotor/quadrotor.xml
           <${CMAKE_CURRENT_SOURCE_DIR}/quadrotor/quadrotor.xml.patch
-=======
   ## Cube solve task
   # copy cube model from MuJoCo
   COMMAND ${CMAKE_COMMAND} -E copy
@@ -143,7 +141,6 @@
           ${CMAKE_CURRENT_BINARY_DIR}/bimanual/aloha.xml
           <${CMAKE_CURRENT_SOURCE_DIR}/bimanual/aloha.patch
 
->>>>>>> 1ecabedb
   COMMAND ${CMAKE_COMMAND} -E copy
           ${menagerie_SOURCE_DIR}/robotis_op3/op3.xml
           ${CMAKE_CURRENT_BINARY_DIR}/op3/op3.xml
@@ -167,8 +164,4 @@
 
 add_dependencies(copy_model_resources copy_resources)
 
-<<<<<<< HEAD
-add_dependencies(mjpc copy_model_resources)
-=======
-add_dependencies(libmjpc copy_menagerie_resources)
->>>>>>> 1ecabedb
+add_dependencies(libmjpc copy_model_resources)